--- conflicted
+++ resolved
@@ -129,19 +129,11 @@
         let lines = [
             "# HELP my_summary Summary for testing",
             "# TYPE my_summary summary",
-<<<<<<< HEAD
-            #"my_summary{quantile="0.5"} 0.05"#,
-            #"my_summary{quantile="0.9"} 0.05"#,
-            #"my_summary{quantile="0.99"} 0.05"#,
+            #"my_summary{quantile="0.5"} \#(isCITestRun ? "" : "0.05")"#,
+            #"my_summary{quantile="0.9"} \#(isCITestRun ? "" : "0.05")"#,
+            #"my_summary{quantile="0.99"} \#(isCITestRun ? "" : "0.05")"#,
             #"my_summary_count 1.0"#,
-            #"my_summary_sum 0.05"#
-=======
-            #"my_summary{quantile="0.5", myValue="*"} \#(isCITestRun ? "" : "0.05")"#,
-            #"my_summary{quantile="0.9", myValue="*"} \#(isCITestRun ? "" : "0.05")"#,
-            #"my_summary{quantile="0.99", myValue="*"} \#(isCITestRun ? "" : "0.05")"#,
-            #"my_summary_count{myValue="*"} 1.0"#,
-            #"my_summary_sum{myValue="*"} \#(isCITestRun ? "" : "0.05")"#
->>>>>>> 36740d17
+            #"my_summary_sum \#(isCITestRun ? "" : "0.05")"#
         ]
         let collect = summary.collect()
         let sections = collect.split(separator: "\n").map(String.init).enumerated().map { i, s in s.starts(with: lines[i]) }
