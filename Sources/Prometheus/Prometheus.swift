--- conflicted
+++ resolved
@@ -240,12 +240,8 @@
     ///     - type: The type the summary will observe
     ///     - name: Name of the summary
     ///     - helpText: Help text for the summary. Usually a short description
-<<<<<<< HEAD
     ///     - capacity: Number of (last) observations used to calculate quantiles
-    ///     - quantiles: Quantiles to caluculate
-=======
     ///     - quantiles: Quantiles to calculate
->>>>>>> daf102f0
     ///     - labels: Labels to give this summary. Can be left out to default to no labels
     ///
     /// - Returns: Summary instance
@@ -261,16 +257,9 @@
             if let cachedSummary: PromSummary<T, U> = self._getMetricInstance(with: name, andType: .summary) {
                 return cachedSummary
             }
-<<<<<<< HEAD
             let summary = PromSummary<T, U>(name, helpText, U(), capacity, quantiles, self)
-            self.metricTypeMap[name] = .summary
-            self.metrics.append(summary)
-=======
-            
-            let summary = PromSummary<T, U>(name, helpText, U(), quantiles, self)
             let oldInstrument = self.metrics.updateValue(summary, forKey: name)
             precondition(oldInstrument == nil, "Label \(oldInstrument!.name) is already associated with a \(oldInstrument!._type).")
->>>>>>> daf102f0
             return summary
         }
     }
